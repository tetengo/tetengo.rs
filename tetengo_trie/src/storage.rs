--- conflicted
+++ resolved
@@ -1,116 +1,13 @@
 /*!
-<<<<<<< HEAD
-    # Storage
-
-    Copyright 2023 kaoru  <https://www.tetengo.org/>
-*/
-=======
  * A storage.
  *
  * Copyright 2023 kaoru  <https://www.tetengo.org/>
  */
->>>>>>> 4a36fa37
 
 use std::any::Any;
 use std::io::Write;
 
 /**
-<<<<<<< HEAD
-    # Storage
-*/
-pub trait Storage: Clone {
-    /**
-        Returns the base-check size.
-
-        # Returns
-        The base-check size.
-    */
-    fn base_check_size(&self) -> usize;
-
-    /**
-        Returns the base value.
-
-        # Arguments
-        * `base_check_index` - A base-check index.
-
-        # Returns
-        The base balue.
-    */
-    fn base_at(&self, base_check_index: usize) -> i32;
-
-    /**
-        Sets a base value.
-
-        # Arguments
-        * `base_check_index` - A base-check index.
-        * `base`             - A base value.
-    */
-    fn set_base_at(&mut self, base_check_index: usize, base: i32);
-
-    /**
-        Return the check value.
-
-        # Arguments
-        * `base_check_index` - A base-check index.
-
-        # Returns
-        The check value.
-    */
-    fn check_at(&self, base_check_index: usize) -> u8;
-
-    /**
-        Sets a check value.
-
-        # Arguments
-        * `base_check_index` - A base-check index.
-        * `check`            - A check value.
-    */
-    fn set_check_at(&mut self, base_check_index: usize, check: u8);
-
-    /**
-        Returns the value count.
-
-        # Returns
-        The value count.
-    */
-    fn value_count(&self) -> usize;
-
-    /**
-        Returns the value object.
-
-        # Arguments
-        * `value_index` - A value index.
-
-        # Returns
-        The value object. Or `None` if there is no corresponding value object.
-    */
-    fn value_at(&self, value_index: usize) -> Option<&dyn Any>;
-
-    /**
-        Adds a value object.
-
-        # Arguments
-        * `value_index` - A value index.
-        * `value`       - A value object.
-    */
-    fn add_value_at(&mut self, value_index: usize, value: dyn Any);
-
-    /**
-        Returns the filling rate.
-
-        # Returns
-        The filling rate.
-    */
-    fn filling_rate(&self) -> f64;
-
-    /**
-        Serializes this storage.
-
-        # Arguments
-        * `writer`           - A writer.
-        * `value_serializer` - A serializer for value objects.
-    */
-=======
  * A storage.
  */
 pub trait Storage: Clone {
@@ -205,6 +102,5 @@
      * * `writer`           - A writer.
      * * `value_serializer` - A serializer for value objects.
      */
->>>>>>> 4a36fa37
     fn serialize(&self, writer: &dyn Write, value_serializer: i32);
 }