--- conflicted
+++ resolved
@@ -16,10 +16,5 @@
 hashlink = "0.8.4"
 memmap2 = "0.7.1"
 once_cell = "1.18.0"
-<<<<<<< HEAD
-tempfile = "3.7.1"
-thiserror = "1.0.44"
-=======
 tempfile = "3.8.0"
-thiserror = "1.0.48"
->>>>>>> 32834d56
+thiserror = "1.0.48"